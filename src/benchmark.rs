//! Benchmark execution using reth-bench.

use crate::cli::Args;
use eyre::{eyre, Result, WrapErr};
use std::{
    path::Path,
    sync::{Arc, Mutex},
};
use tokio::{
    io::{AsyncBufReadExt, BufReader},
    process::Command,
};
use tracing::{debug, error, info, warn};

/// Manages benchmark execution using reth-bench
pub struct BenchmarkRunner {
    rpc_url: String,
    jwt_secret: String,
    wait_time: Option<String>,
    warmup_blocks: u64,
}

impl BenchmarkRunner {
    /// Create a new BenchmarkRunner from CLI arguments
    pub fn new(args: &Args) -> Self {
        Self {
            rpc_url: args.get_rpc_url(),
            jwt_secret: args.jwt_secret_path().to_string_lossy().to_string(),
            wait_time: args.wait_time.clone(),
            warmup_blocks: args.get_warmup_blocks(),
        }
    }

    /// Clear filesystem caches (page cache, dentries, and inodes)
    pub async fn clear_fs_caches() -> Result<()> {
        info!("Clearing filesystem caches...");
        
        // First sync to ensure all pending writes are flushed
        let sync_output = Command::new("sync")
            .output()
            .await
            .wrap_err("Failed to execute sync command")?;
            
        if !sync_output.status.success() {
            return Err(eyre!("sync command failed"));
        }
        
        // Drop caches - requires sudo/root permissions
        // 3 = drop pagecache, dentries, and inodes
        let drop_caches_cmd = Command::new("sudo")
            .args(["-n", "sh", "-c", "echo 3 > /proc/sys/vm/drop_caches"])
            .output()
            .await;
            
        match drop_caches_cmd {
            Ok(output) if output.status.success() => {
                info!("Successfully cleared filesystem caches");
                Ok(())
            }
            Ok(output) => {
                let stderr = String::from_utf8_lossy(&output.stderr);
                if stderr.contains("sudo: a password is required") {
                    warn!("Unable to clear filesystem caches: sudo password required");
                    warn!("For optimal benchmarking, configure passwordless sudo for cache clearing:");
                    warn!("  echo '$USER ALL=(ALL) NOPASSWD: /bin/sh -c echo\\\\ [0-9]\\\\ \\\\>\\\\ /proc/sys/vm/drop_caches' | sudo tee /etc/sudoers.d/drop_caches");
                    Ok(())
                } else {
                    Err(eyre!("Failed to clear filesystem caches: {}", stderr))
                }
            }
            Err(e) => {
                warn!("Unable to clear filesystem caches: {}", e);
                Ok(())
            }
        }
    }

    /// Run a warmup benchmark for cache warming
    pub async fn run_warmup(&self, from_block: u64) -> Result<()> {
        let to_block = from_block + self.warmup_blocks;
        info!(
            "Running warmup benchmark from block {} to {} ({} blocks)",
            from_block, to_block, self.warmup_blocks
        );

        // Build the reth-bench command for warmup (no output flag)
        let mut cmd = Command::new("reth-bench");
        cmd.args([
            "new-payload-fcu",
            "--rpc-url",
            &self.rpc_url,
            "--jwt-secret",
            &self.jwt_secret,
            "--from",
            &from_block.to_string(),
            "--to",
            &to_block.to_string(),
        ]);

        // Add wait-time argument if provided
        if let Some(ref wait_time) = self.wait_time {
            cmd.args(["--wait-time", wait_time]);
        }

        cmd.stdout(std::process::Stdio::piped())
            .stderr(std::process::Stdio::piped())
            .kill_on_drop(true);

        // Set process group for consistent signal handling
        #[cfg(unix)]
        {
            cmd.process_group(0);
        }

        debug!("Executing warmup reth-bench command: {:?}", cmd);

        // Execute the warmup benchmark
        let mut child = cmd.spawn().wrap_err("Failed to start warmup reth-bench process")?;

        // Stream output at debug level
        if let Some(stdout) = child.stdout.take() {
            tokio::spawn(async move {
                let reader = BufReader::new(stdout);
                let mut lines = reader.lines();
                while let Ok(Some(line)) = lines.next_line().await {
                    debug!("[WARMUP] {}", line);
                }
            });
        }

        if let Some(stderr) = child.stderr.take() {
            tokio::spawn(async move {
                let reader = BufReader::new(stderr);
                let mut lines = reader.lines();
                while let Ok(Some(line)) = lines.next_line().await {
                    debug!("[WARMUP] {}", line);
                }
            });
        }

        let status = child
            .wait()
            .await
            .wrap_err("Failed to wait for warmup reth-bench")?;

        if !status.success() {
            return Err(eyre!(
                "Warmup reth-bench failed with exit code: {:?}",
                status.code()
            ));
        }

        info!("Warmup completed successfully");
        Ok(())
    }

    /// Run a benchmark for the specified block range
    pub async fn run_benchmark(
        &self,
        from_block: u64,
        to_block: u64,
        output_dir: &Path,
    ) -> Result<()> {
        info!(
            "Running benchmark from block {} to {} (output: {:?})",
            from_block, to_block, output_dir
        );

        // Ensure output directory exists
        std::fs::create_dir_all(output_dir)
            .wrap_err_with(|| format!("Failed to create output directory: {output_dir:?}"))?;

        // Build the reth-bench command
        let mut cmd = Command::new("reth-bench");
        cmd.args([
            "new-payload-fcu",
            "--rpc-url",
            &self.rpc_url,
            "--jwt-secret",
            &self.jwt_secret,
            "--from",
            &from_block.to_string(),
            "--to",
            &to_block.to_string(),
            "--output",
            &output_dir.to_string_lossy(),
        ]);

        // Add wait-time argument if provided
        if let Some(ref wait_time) = self.wait_time {
            cmd.args(["--wait-time", wait_time]);
        }

        cmd.stdout(std::process::Stdio::piped())
            .stderr(std::process::Stdio::piped())
            .kill_on_drop(true);

        // Set process group for consistent signal handling
        #[cfg(unix)]
        {
            cmd.process_group(0);
        }

        // Debug log the command
        debug!("Executing reth-bench command: {:?}", cmd);

        // Execute the benchmark
        let mut child = cmd.spawn().wrap_err("Failed to start reth-bench process")?;

        // Capture stdout and stderr for error reporting
        let stdout_lines = Arc::new(Mutex::new(Vec::new()));
        let stderr_lines = Arc::new(Mutex::new(Vec::new()));

        // Stream stdout with prefix at debug level and capture for error reporting
        if let Some(stdout) = child.stdout.take() {
            let stdout_lines_clone = stdout_lines.clone();
            tokio::spawn(async move {
                let reader = BufReader::new(stdout);
                let mut lines = reader.lines();
                while let Ok(Some(line)) = lines.next_line().await {
                    debug!("[RETH-BENCH] {}", line);
                    if let Ok(mut captured) = stdout_lines_clone.lock() {
                        captured.push(line);
                    }
                }
            });
        }

        // Stream stderr with prefix at debug level and capture for error reporting
        if let Some(stderr) = child.stderr.take() {
            let stderr_lines_clone = stderr_lines.clone();
            tokio::spawn(async move {
                let reader = BufReader::new(stderr);
                let mut lines = reader.lines();
                while let Ok(Some(line)) = lines.next_line().await {
                    debug!("[RETH-BENCH] {}", line);
                    if let Ok(mut captured) = stderr_lines_clone.lock() {
                        captured.push(line);
                    }
                }
            });
        }

        let status = child
            .wait()
            .await
            .wrap_err("Failed to wait for reth-bench")?;

        if !status.success() {
            // Print all captured output when command fails
            error!("reth-bench failed with exit code: {:?}", status.code());

            if let Ok(stdout) = stdout_lines.lock() {
                if !stdout.is_empty() {
                    error!("reth-bench stdout:");
                    for line in stdout.iter() {
                        error!("  {}", line);
                    }
                }
            }

            if let Ok(stderr) = stderr_lines.lock() {
                if !stderr.is_empty() {
                    error!("reth-bench stderr:");
                    for line in stderr.iter() {
                        error!("  {}", line);
                    }
                }
            }

            return Err(eyre!(
                "reth-bench failed with exit code: {:?}",
                status.code()
            ));
        }

        info!("Benchmark completed");
        Ok(())
    }
}

#[cfg(test)]
mod tests {
    use super::*;
    use crate::cli::Args;
    use clap::Parser;

    #[test]
    fn test_wait_time_argument_passed() {
        // Test with wait-time provided
        let args = Args::try_parse_from([
            "reth-bench-compare",
            "--baseline-ref",
            "main",
            "--feature-ref",
            "test",
            "--wait-time",
            "200ms",
        ])
        .unwrap();

        let runner = BenchmarkRunner::new(&args);
        assert_eq!(runner.wait_time, Some("200ms".to_string()));

        // Test without wait-time
        let args = Args::try_parse_from([
            "reth-bench-compare",
            "--baseline-ref",
            "main",
            "--feature-ref",
            "test",
        ])
        .unwrap();

        let runner = BenchmarkRunner::new(&args);
        assert_eq!(runner.wait_time, None);
    }

    #[test]
<<<<<<< HEAD
    fn test_warmup_blocks_defaults_to_blocks() {
        // Test that warmup_blocks defaults to blocks value when not specified
=======
    fn test_default_rpc_urls() {
        // Test mainnet default
>>>>>>> c618925a
        let args = Args::try_parse_from([
            "reth-bench-compare",
            "--baseline-ref",
            "main",
            "--feature-ref",
            "test",
<<<<<<< HEAD
            "--blocks",
            "50",
        ])
        .unwrap();

        let runner = BenchmarkRunner::new(&args);
        assert_eq!(runner.warmup_blocks, 50);

        // Test that explicit warmup_blocks overrides the default
=======
            "--chain",
            "mainnet",
        ])
        .unwrap();
        let runner = BenchmarkRunner::new(&args);
        assert_eq!(runner.rpc_url, "https://reth-ethereum.ithaca.xyz/rpc");

        // Test base default
        let args = Args::try_parse_from([
            "reth-bench-compare",
            "--baseline-ref",
            "main",
            "--feature-ref",
            "test",
            "--chain",
            "base",
        ])
        .unwrap();
        let runner = BenchmarkRunner::new(&args);
        assert_eq!(runner.rpc_url, "https://base-mainnet.rpc.ithaca.xyz");

        // Test base-sepolia default
>>>>>>> c618925a
        let args = Args::try_parse_from([
            "reth-bench-compare",
            "--baseline-ref",
            "main",
            "--feature-ref",
            "test",
<<<<<<< HEAD
            "--blocks",
            "50",
            "--warmup-blocks",
            "25",
        ])
        .unwrap();

        let runner = BenchmarkRunner::new(&args);
        assert_eq!(runner.warmup_blocks, 25);
=======
            "--chain",
            "base-sepolia",
        ])
        .unwrap();
        let runner = BenchmarkRunner::new(&args);
        assert_eq!(runner.rpc_url, "https://base-sepolia.rpc.ithaca.xyz");

        // Test custom RPC URL overrides default
        let args = Args::try_parse_from([
            "reth-bench-compare",
            "--baseline-ref",
            "main",
            "--feature-ref",
            "test",
            "--chain",
            "base",
            "--rpc-url",
            "https://custom-rpc.example.com",
        ])
        .unwrap();
        let runner = BenchmarkRunner::new(&args);
        assert_eq!(runner.rpc_url, "https://custom-rpc.example.com");
>>>>>>> c618925a
    }
}<|MERGE_RESOLUTION|>--- conflicted
+++ resolved
@@ -317,20 +317,14 @@
     }
 
     #[test]
-<<<<<<< HEAD
     fn test_warmup_blocks_defaults_to_blocks() {
         // Test that warmup_blocks defaults to blocks value when not specified
-=======
-    fn test_default_rpc_urls() {
-        // Test mainnet default
->>>>>>> c618925a
-        let args = Args::try_parse_from([
-            "reth-bench-compare",
-            "--baseline-ref",
-            "main",
-            "--feature-ref",
-            "test",
-<<<<<<< HEAD
+        let args = Args::try_parse_from([
+            "reth-bench-compare",
+            "--baseline-ref",
+            "main",
+            "--feature-ref",
+            "test",
             "--blocks",
             "50",
         ])
@@ -340,37 +334,12 @@
         assert_eq!(runner.warmup_blocks, 50);
 
         // Test that explicit warmup_blocks overrides the default
-=======
-            "--chain",
-            "mainnet",
-        ])
-        .unwrap();
-        let runner = BenchmarkRunner::new(&args);
-        assert_eq!(runner.rpc_url, "https://reth-ethereum.ithaca.xyz/rpc");
-
-        // Test base default
-        let args = Args::try_parse_from([
-            "reth-bench-compare",
-            "--baseline-ref",
-            "main",
-            "--feature-ref",
-            "test",
-            "--chain",
-            "base",
-        ])
-        .unwrap();
-        let runner = BenchmarkRunner::new(&args);
-        assert_eq!(runner.rpc_url, "https://base-mainnet.rpc.ithaca.xyz");
-
-        // Test base-sepolia default
->>>>>>> c618925a
-        let args = Args::try_parse_from([
-            "reth-bench-compare",
-            "--baseline-ref",
-            "main",
-            "--feature-ref",
-            "test",
-<<<<<<< HEAD
+        let args = Args::try_parse_from([
+            "reth-bench-compare",
+            "--baseline-ref",
+            "main",
+            "--feature-ref",
+            "test",
             "--blocks",
             "50",
             "--warmup-blocks",
@@ -380,7 +349,45 @@
 
         let runner = BenchmarkRunner::new(&args);
         assert_eq!(runner.warmup_blocks, 25);
-=======
+    }
+
+    #[test]
+    fn test_default_rpc_urls() {
+        // Test mainnet default
+        let args = Args::try_parse_from([
+            "reth-bench-compare",
+            "--baseline-ref",
+            "main",
+            "--feature-ref",
+            "test",
+            "--chain",
+            "mainnet",
+        ])
+        .unwrap();
+        let runner = BenchmarkRunner::new(&args);
+        assert_eq!(runner.rpc_url, "https://reth-ethereum.ithaca.xyz/rpc");
+
+        // Test base default
+        let args = Args::try_parse_from([
+            "reth-bench-compare",
+            "--baseline-ref",
+            "main",
+            "--feature-ref",
+            "test",
+            "--chain",
+            "base",
+        ])
+        .unwrap();
+        let runner = BenchmarkRunner::new(&args);
+        assert_eq!(runner.rpc_url, "https://base-mainnet.rpc.ithaca.xyz");
+
+        // Test base-sepolia default
+        let args = Args::try_parse_from([
+            "reth-bench-compare",
+            "--baseline-ref",
+            "main",
+            "--feature-ref",
+            "test",
             "--chain",
             "base-sepolia",
         ])
@@ -403,6 +410,5 @@
         .unwrap();
         let runner = BenchmarkRunner::new(&args);
         assert_eq!(runner.rpc_url, "https://custom-rpc.example.com");
->>>>>>> c618925a
     }
 }